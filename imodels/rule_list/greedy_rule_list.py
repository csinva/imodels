--- conflicted
+++ resolved
@@ -142,44 +142,7 @@
         X = check_array(X)
         return np.argmax(self.predict_proba(X), axis=1)
 
-<<<<<<< HEAD
-    def __str__(self):
-        """Print out the list in a nice way"""
-        try:
-            s = "> ------------------------------\n> Greedy Rule List\n> ------------------------------\n"
-
-            def red(s):
-                # return f"\033[91m{s}\033[00m"
-                return s
-
-            def cyan(s):
-                # return f"\033[96m{s}\033[00m"
-                return s
-
-            def rule_name(rule):
-                if rule["flip"]:
-                    return "~" + rule["col"]
-                return rule["col"]
-
-            # rule = self.rules_[0]
-            #     s += f"{red((100 * rule['val']).round(3))}% IwI ({rule['num_pts']} pts)\n"
-            for rule in self.rules_:
-                s += (
-                    "\u2193\n"
-                    + f"{cyan((100 * rule['val']).round(2))}% risk ({rule['num_pts']} pts)\n"
-                )
-                #         s += f"\t{'Else':>45} => {cyan((100 * rule['val']).round(2)):>6}% IwI ({rule['val'] * rule['num_pts']:.0f}/{rule['num_pts']} pts)\n"
-                if "col" in rule:
-                    #             prefix = f"if {rule['col']} >= {rule['cutoff']}"
-                    prefix = f"if {rule_name(rule)}"
-                    val = f"{100 * rule['val_right'].round(3)}"
-                    s += f"\t{prefix} ==> {red(val)}% risk ({rule['num_pts_right']} pts)\n"
-            # rule = self.rules_[-1]
-            #     s += f"{red((100 * rule['val']).round(3))}% IwI ({rule['num_pts']} pts)\n"
-            return s
-        except:
-            return self.__class__.__name__
-=======
+
     """
     def __str__(self):
         # s = ''
@@ -221,7 +184,6 @@
         # rule = self.rules_[-1]
         #     s += f"{red((100 * rule['val']).round(3))}% IwI ({rule['num_pts']} pts)\n"
         return s
->>>>>>> f29235dd
 
     ######## HERE ONWARDS CUSTOM SPLITTING (DEPRECATED IN FAVOR OF SKLEARN STUMP) ########
     ######################################################################################
