import argparse
import itertools
import os
from functools import partial
from typing import List, Dict

import numpy as np
import pandas as pd
import matplotlib.pyplot as plt
from matplotlib import cm
from matplotlib.lines import Line2D
from mpl_toolkits.axes_grid1 import make_axes_locatable
from sklearn.inspection import permutation_importance
from tqdm import tqdm
from sklearn import model_selection, datasets
from sklearn.metrics import mean_squared_error
from sklearn.ensemble import GradientBoostingRegressor, RandomForestRegressor

from imodels import get_clean_dataset
from imodels.experimental.bartpy.diagnostics import DATASETS_SYNTHETIC, DATASETS_REGRESSION, ART_PATH
from imodels.experimental.bartpy.initializers.sklearntreeinitializer import SklearnTreeInitializer
from imodels.experimental.bartpy.model import Model
from imodels.experimental.bartpy.tree import Tree
from ..sklearnmodel import BART, SklearnModel

N_TEST = 10000


def parse_args():
    parser = argparse.ArgumentParser(description='BART Research motivation')
    parser.add_argument('datasets', metavar='datasets', type=str, nargs='+',
                        help='datasets to run sim over')
    parser.add_argument('n_trees', metavar='n_trees', type=int,
                        help='number of trees')
    parser.add_argument('--n_samples', metavar='n_samples', type=int,
                        help='number of mcmc samples')
    parser.add_argument('--analysis', metavar='analysis', type=str,
                        help='analysis type (s - synthetic or i - initialization)', choices={"s", "i"})
    parser.add_argument('--display', action='store_true',
                        help='display figure')

    args = parser.parse_args()
    return args


def get_important_features(dataset_name):
    if dataset_name in ["friedman1", "radchenko_james", "vo_pati"]:
        return [0, 1, 2, 3, 4]
    elif dataset_name in ["friedman2", "friedman3"]:
        return [0, 1, 2, 3]
    elif dataset_name == "bart":
        return [0, 1]


def log_rmse(x, y):
    return np.log(1 + np.sqrt(mean_squared_error(x, y)))


def rmse(x, y):
    return np.sqrt(mean_squared_error(x, y))


def mse_functional(model: SklearnModel, sample: Model, X, y, ds_name):
    predictions_transformed = sample.predict(X)
    predictions = model.data.y.unnormalize_y(predictions_transformed)
    return rmse(predictions, y)


def n_leaves_functional(model: SklearnModel, sample: Model, X, y, ds_name):
    n_leaves = 0
    for tree in sample.trees:
        n_leaves += len(tree.leaf_nodes)
    return n_leaves / len(sample.trees)


def importance_functional(model: SklearnModel, sample: Model, X, y, ds_name):
    important_features = get_important_features(ds_name)
    if important_features is None:
        return
    if sample.importances is not None:
        rel_imp = np.sum(sample.importances[important_features]) / np.sum(sample.importances)
        return rel_imp
    result = permutation_importance(
        sample, X, y, n_repeats=10, random_state=42, n_jobs=2, scoring="neg_mean_absolute_percentage_error"
    )
    # feature_names = [f"feature {i}" for i in range(X.shape[1])]

    importances = pd.Series(result.importances_mean)
    sample.set_importances(importances)
    return importances
    # rel_imp = np.sum(sample.importances[important_features]) / np.sum(sample.importances)
    #
    # return rel_imp


def gelman_rubin(chains_data):
    m = len(chains_data)
    n = len(chains_data[0])
    w = 0
    b = 0
    grand_mean = np.mean(np.array([c for c in chains_data.values()]).flatten())
    for chain in chains_data.values():
        chain_mean = np.mean(chain)
        w += np.sum(np.power(chain - chain_mean, 2)) / (m * (n - 1))
        b += np.power(chain_mean - grand_mean, 2) / (m - 1)
    v_hat = (((n - 1) / n) * w) + b
    gr = v_hat / w
    return np.round(gr, 2)


def analyze_functional(models: Dict[str, SklearnModel], functional: callable, axs=None, name=None, X=None, y=None,
                       ds_name=None):
    if axs is None:
        _, axs = plt.subplots(2, 1)
    colors = {0: cm.Blues, 1: cm.Greens, 2: cm.Reds}
    min_hist = np.inf
    max_hist = -1 * np.inf
    plt_data = {"plot": {m: [] for m in models.keys()}, "hist": {m: [] for m in models.keys()}}
    title = f"Gelman Rubin:"

    all_chains_data = {}
    j = 0

    for i, (mdl_name, model) in enumerate(models.items()):
        n_chains = model.n_chains
        chain_len = int(len(model.model_samples) / n_chains)
        # color = iter(colors[i](np.linspace(0.3, 0.7, n_chains)))

        functional_specific = partial(functional, X=X, y=y, model=model, ds_name=ds_name)
        hist_len = int(chain_len / 3)

        chains_data = {}

        for c in range(n_chains):
            chain_sample = model.model_samples[c * chain_len:(c + 1) * chain_len]
            chain_functional = [functional_specific(sample=s) for s in chain_sample]

            plt_data['plot'][mdl_name].append((np.arange(chain_len), chain_functional))
            hist_data = chain_functional[(chain_len - hist_len):chain_len]
            chains_data[c] = hist_data
            all_chains_data[j] = hist_data
            j += 1
            plt_data['hist'][mdl_name].append(hist_data)
            max_hist = np.maximum(max_hist, np.max(hist_data))
            min_hist = np.minimum(min_hist, np.min(hist_data))
        title += f"\n{mdl_name} - {gelman_rubin(chains_data)}"
    title += f"\nall chains - {gelman_rubin(all_chains_data)}"

    for i, (mdl_name, model) in enumerate(models.items()):
        n_chains = model.n_chains

        # chain_len = int(len(model.model_samples) / n_chains)
        pallete = colors[i] if len(models) > 1 else cm.rainbow
        l, u = (0.3, 0.7) if len(models) > 1 else (0, 1)
        color = iter(pallete(np.linspace(l, u, n_chains)))
        for i, c in enumerate(range(n_chains)):
            clr = next(color)
            plt_x, plt_y = plt_data['plot'][mdl_name][i]
            axs[0].plot(plt_x, plt_y, color=clr, label=f"Chain {c} ({mdl_name})")
            hist_x = plt_data['hist'][mdl_name][i]
            axs[1].hist(hist_x, color=clr, label=f"Chain {c} ({mdl_name})",
                        alpha=0.75, bins=50, range=[min_hist, max_hist])

    axs[0].set_ylabel(name)
    axs[0].set_xlabel("Iteration")

    axs[1].set_xlabel(name)
    axs[1].set_ylabel("Count")

    axs[0].set_title(title)

    axs[0].legend()
    # ax.set_title(title)
    return axs


def plot_chains_leaves(model: SklearnModel, ax=None, title="Tree Structure/Prediction Variation", x_label=False, X=None,
                       y=None):
    if ax is None:
        _, ax = plt.subplots(1, 1)
    complexity = {i: [] for i in range(model.n_trees)}
    n_chains = model.n_chains
    for sample in model.model_samples:
        for i, tree in enumerate(sample.trees):
            complexity[i].append(len(tree.leaf_nodes))

    chain_len = int(len(model.model_samples) / n_chains)
    color = iter(cm.rainbow(np.linspace(0, 1, n_chains)))

    for c in range(n_chains):
        clr = next(color)
        chain_preds = model.predict_chain(X, c)
        chain_std = np.round(model.chain_mse_std(X, y, c), 2)
        mse_chain = np.round(mean_squared_error(chain_preds, y), 2)

        trees_chain = np.stack([complexity[t][c * chain_len:(c + 1) * chain_len] for t in range(model.n_trees)], axis=1)
        y_plt = np.mean(trees_chain, axis=1)
        ax.plot(np.arange(chain_len), y_plt, color=clr, label=f"Chain {c} (mse: {mse_chain} std: {chain_std})")

    ax.set_ylabel("# Leaves")
    if x_label:
        ax.set_xlabel("Iteration")
    ax.legend()
    ax.set_title(title)
    return ax


def plot_within_chain(models: Dict[str, SklearnModel], ax=None, title="Within Chain Variation", x_label=False, X=None,
                      y=None):
    if ax is None:
        _, ax = plt.subplots(1, 1)
    lines = {0: "-", 1: '--'}

    for i, (mdl_name, model) in enumerate(models.items()):
        n_chains = model.n_chains

        chain_len = int(len(model.model_samples) / n_chains)
        color = iter(cm.rainbow(np.linspace(0, 1, n_chains)))

        for c in range(n_chains):
            clr = next(color)
            chain_preds = model.chain_precitions(X, c)
            mean_pred = np.array(chain_preds).mean(axis=0)

            y_plt = [np.log(np.sqrt(mean_squared_error(mean_pred, p))) for p in chain_preds]
            ax.plot(np.arange(chain_len), y_plt, color=clr,
                    label=f"Chain {c}, {mdl_name} (Average {np.round(np.mean(y_plt), 2)})", linestyle=lines[i])

    ax.set_ylabel("mean squared distance to average iteration")
    if x_label:
        ax.set_xlabel("Iteration")
    ax.legend()
    ax.set_title(title)
    return ax


def plot_across_chains(models: Dict[str, SklearnModel], ax=None, title="Across Chain Variation", x_label=False, X=None,
                       y=None, fig=None):
    if ax is None:
        _, ax = plt.subplots(1, 1)

    model_0 = list(models.values())[0]

    n_chains = model_0.n_chains * len(models)

    preds = []
    mat = np.zeros(shape=(n_chains, n_chains + 1))
    label_list = []

    for j, (mdl_name, model) in enumerate(models.items()):
        for c in range(model.n_chains):
            chain_preds = model.chain_precitions(X, c)
            chain_len = len(chain_preds)
            s = (chain_len - int(chain_len / 3))
            preds.append(model.predict_chain(X, c, s))

            posterior = chain_preds[s:chain_len]

            mean_pred = np.array(posterior).mean(axis=0)

            within_chain_mse = [log_rmse(mean_pred, p) for p in posterior]
            mat[j, 0] = np.round(np.mean(within_chain_mse), 2)
            label_list.append(f"Chain {c} ({mdl_name})")

    for c_i, c_j in itertools.combinations(range(n_chains), 2):
        mat[c_i, c_j + 1] = log_rmse(preds[c_i], preds[c_j])
        mat[c_j, c_i + 1] = log_rmse(preds[c_i], preds[c_j])
    im = ax.matshow(mat)
    # for c_i, c_j in itertools.combinations(range(n_chains), 2):
    #     c = np.round(mat[c_i, c_j], 2)
    #     ax.text(c_i, c_j, c, va='center', ha='center')
    #     ax.text(c_j, c_i, c, va='center', ha='center')
    ax.set_xlabel("log root mean squared distance between predictions")

    ax.set_xticks(np.arange(0, len(label_list) + 1))
    ax.set_xticklabels(["Within"] + label_list, rotation=90)

    ax.set_yticks(np.arange(0, len(label_list)))
    ax.set_yticklabels(label_list)

    ax.set_title(title)
    divider = make_axes_locatable(ax)
    cax = divider.new_vertical(size="5%", pad=0.7, pack_start=True)
    fig.add_axes(cax)
    fig.colorbar(im, cax=cax, orientation="horizontal")
    # ax.set_title(f"{title} (Between Chains Var {np.round(model.between_chains_var(X), 2)})")
    return ax


def fig_1(barts: Dict[str, SklearnModel], X, y, dataset, display, dir, n):
    X_test = X
    y_test = y
    _, p = X.shape
    # n = int(n / 3 * 10)
    n_samples = list(barts.values())[0].n_samples
    n_burn = list(barts.values())[0].n_burn
    n_trees = list(barts.values())[0].n_trees

    is_synthetic = dataset in DATASETS_SYNTHETIC

    ds_name = dataset[0]

    fig, axs = plt.subplots(3, 2, figsize=(10, 22))
    # fig.tight_layout()
    fig.subplots_adjust(hspace=0.6)

    analyze_functional(barts, functional=mse_functional, axs=axs[0, 0:2], X=X_test, y=y_test,
                       name="Test RMSE", ds_name=ds_name)
    analyze_functional(barts, functional=n_leaves_functional, axs=axs[1, 0:2], X=X_test, y=y_test,
                       name="# Leaves", ds_name=ds_name)

    # plot_within_chain(barts, axs[2], X=X_test, y=y_test)
    plot_across_chains(barts, axs[2, 1], X=X_test, y=y_test, fig=fig)
    axs[2, 0].axis('off')
    # if is_synthetic:
    #     analyze_functional(barts, functional=importance_functional, axs=axs[3, 0:2], X=X_test, y=y_test,
    #                        name="Permutation importance", ds_name=dataset[0])

    #
    title = f"Dataset: {dataset[0].capitalize()}, (n, p) = ({n}, {p}), burn = {n_burn}"
    plt.suptitle(title)
    if display:
        plt.show()
    else:
        synthetic_name = f"{dataset[0]}_samples_{n_samples}_n_dp_{n}_trees_{n_trees}.png"
        real_name = f"{dataset[0]}_samples_{n_samples}_trees_{n_trees}.png"
        fig_name = synthetic_name if is_synthetic else real_name
        plt.savefig(os.path.join(ART_PATH, dir, fig_name))


def _get_feature_acceptance_sample_data(mcmc_data, f_num):
    var_idx = np.array(mcmc_data.variable == f_num)
    prob = np.minimum(mcmc_data.ratio, 1)
<<<<<<< HEAD
    accpt = np.array(mcmc_data.accepted, dtype=np.int)
=======
    accpt = np.array(mcmc_data.accepted, dtype=int)
>>>>>>> eb4ca268
    # positive = np.array(np.logical_and(data_var.move == "grow", data_var.accepted), dtype=np.int)

    # negative = np.array(np.logical_and(data_var.move == "prune", data_var.accepted), dtype=np.int)
    grow = np.array(np.logical_and(var_idx, mcmc_data.move == "grow"), dtype=int)
    prune = np.array(np.logical_and(var_idx, mcmc_data.move == "prune"), dtype=int)

    net = (accpt * grow - accpt * prune) * prob

    return np.cumsum(net), np.arange(mcmc_data.shape[0])


def fig_2(bart: SklearnModel, X, y, dataset, display, dir, n):
    fig, axs = plt.subplots(bart.n_chains, 1, figsize=(10, 22))
    _, p = X.shape
    n_samples = bart.n_samples
    n_burn = bart.n_burn
    n_trees = bart.n_trees
    # fig.tight_layout()
    fig.subplots_adjust(hspace=0.6)
    is_synthetic = dataset in DATASETS_SYNTHETIC

    ds_name = dataset[0]
    important_features = get_important_features(ds_name)
    mcmc_data = bart.mcmc_data

    chain_draws = n_trees * n_samples

    max_y = -1 * np.inf
    min_y = np.inf

    for c in range(bart.n_chains):
        chain_data = mcmc_data.iloc[int(c * chain_draws): int((c + 1) * chain_draws), :]
        color_important = iter(cm.Blues(np.linspace(0.2, 0.8, len(important_features))))
        color_not_important = iter(cm.Reds(np.linspace(0.3, 0.7, p - len(important_features))))
        custom_lines = [Line2D([0], [0], color="blue", lw=4, label="True"),
                        Line2D([0], [0], color="red", lw=4, label="Null")]

        # chain_len = int(len(model.model_samples) / n_chains)
        for f in range(p):
            acpt, smpl = _get_feature_acceptance_sample_data(chain_data, f)

            min_y_c, max_y_c = np.min(acpt), np.max(acpt)
            max_y = max_y if max_y > max_y_c else max_y_c
            min_y = min_y if min_y < min_y_c else min_y_c

            is_important = f in important_features
            clr = next(color_important) if is_important else next(color_not_important)
            axs[c].plot(smpl, acpt, color=clr)
        axs[c].set_xlabel("Iteration")
        axs[c].set_ylabel("Cumulative net acceptance")
        if c == 0:
            axs[c].legend(custom_lines, ['True', 'Null'])

        axs[c].set_title(f"chain {c}")

    for ax in axs:
        ax.set_ylim(min_y, max_y)

    title = f"Dataset: {dataset[0].capitalize()}, (n, p) = ({n}, {p}), burn = {n_burn}"
    plt.suptitle(title)
    if display:
        plt.show()
    else:
        synthetic_name = f"{dataset[0]}_samples_{n_samples}_n_dp_{n}_trees_{n_trees}_importance.png"
        real_name = f"{dataset[0]}_samples_{n_samples}_trees_{n_trees}_importance.png"
        fig_name = synthetic_name if is_synthetic else real_name
        plt.savefig(os.path.join(ART_PATH, dir, fig_name))


def bart_synthetic_analysis(ds, n_samples, n_burn, n_chains, n_trees, display, dir):
    with tqdm(ds) as t:
        for d in t:
            t.set_description(f'{d[0]}')

<<<<<<< HEAD
            for n_ds_samples in [5000, 10000]:
=======
            for n_ds_samples in [100, 1000, 10000, 100000]:
>>>>>>> eb4ca268
                X_train, y_train, feat_names = get_clean_dataset(d[1], data_source=d[2], n_samples=n_ds_samples, p=10)
                X_test, y_test, feat_names = get_clean_dataset(d[1], data_source=d[2], n_samples=N_TEST, p=10)

                bart_zero = BART(classification=False, store_acceptance_trace=True, n_trees=n_trees,
                                 n_samples=n_samples,
                                 n_burn=n_burn, n_chains=n_chains, thin=1)
                bart_zero.fit(X_train, y_train)

                barts = {"Single Leaf": bart_zero}
                fig_1(barts, X_test, y_test, d, display, dir, len(y_train))
                fig_2(bart_zero, X_test, y_test, d, display, dir, len(y_train))


def bart_initilization_analysis(ds, n_samples, n_burn, n_chains, n_trees, display, dir):
    with tqdm(ds) as t:
        for d in t:
            t.set_description(f'{d[0]}')

            X, y, feat_names = get_clean_dataset(d[1], data_source=d[2])

            X_train, X_test, y_train, y_test = model_selection.train_test_split(
                X, y, test_size=0.3, random_state=4)

            X_rand, y_rand = np.random.random(size=X_train.shape), np.random.random(size=y_train.shape)

            bart_zero = BART(classification=False, store_acceptance_trace=True, n_trees=n_trees,
                             n_samples=n_samples,
                             n_burn=n_burn, n_chains=n_chains, thin=1)
            bart_zero.fit(X_train, y_train)

            sgb = GradientBoostingRegressor(n_estimators=n_trees)
            sgb.fit(X_train, bart_zero.data.y.values)

            bart_sgb = BART(classification=False, store_acceptance_trace=True, n_trees=n_trees, n_samples=n_samples,
                            n_burn=n_burn, n_chains=n_chains, thin=1, initializer=SklearnTreeInitializer(tree_=sgb))
            bart_sgb.fit(X_train, y_train)

            rf = RandomForestRegressor(n_estimators=n_trees, max_leaf_nodes=10)
            rf = rf.fit(X_train, y_rand)

            bart_rand = BART(classification=False, store_acceptance_trace=True, n_trees=n_trees, n_samples=n_samples,
                             n_burn=n_burn, n_chains=n_chains, thin=1, initializer=SklearnTreeInitializer(tree_=rf))
            bart_rand.fit(X_train, y_train)

            # try:
            #     bart_zero.mcmc_data.to_csv(
            #         os.path.join(ART_PATH, dir, f"{d[0]}_samples_{n_samples}_trees_{n_trees}_zero.csv"))
            #     bart_sgb.mcmc_data.to_csv(
            #         os.path.join(ART_PATH, dir, f"{d[0]}_samples_{n_samples}_trees_{n_trees}_sgb.csv"))
            #     bart_rand.mcmc_data.to_csv(
            #         os.path.join(ART_PATH, f"{d[0]}_samples_{n_samples}_trees_{n_trees}_rand.csv"))
            # except FileNotFoundError:
            #     pass

            barts = {"SGB": bart_sgb, "Single Leaf": bart_zero, "Random": bart_rand}
            fig_1(barts, X_test, y_test, d, display, "initialization", len(y_train))


def main():
    # n_trees = 100
<<<<<<< HEAD
    n_burn = 8000  # 10000
=======
    n_burn = 100000  # 10000
>>>>>>> eb4ca268
    args = parse_args()
    n_samples = args.n_samples  # 0000  # 7500  # 00

    ds = args.datasets
    n_trees = args.n_trees
    display = args.display
    analysis_type = args.analysis
    n_chains = 2 if analysis_type == "i" else 4

    if analysis_type == "s":
        ds_syn = [d for d in DATASETS_SYNTHETIC if d[0] in ds]
        bart_synthetic_analysis(ds_syn, n_samples, n_burn, n_chains, n_trees, display, "synthetic")
    elif analysis_type == "i":
        ds_real = [d for d in DATASETS_REGRESSION if d[0] in ds]
        bart_initilization_analysis(ds_real, n_samples, n_burn, n_chains, n_trees, display, "initialization")


if __name__ == '__main__':
    main()<|MERGE_RESOLUTION|>--- conflicted
+++ resolved
@@ -331,11 +331,7 @@
 def _get_feature_acceptance_sample_data(mcmc_data, f_num):
     var_idx = np.array(mcmc_data.variable == f_num)
     prob = np.minimum(mcmc_data.ratio, 1)
-<<<<<<< HEAD
-    accpt = np.array(mcmc_data.accepted, dtype=np.int)
-=======
     accpt = np.array(mcmc_data.accepted, dtype=int)
->>>>>>> eb4ca268
     # positive = np.array(np.logical_and(data_var.move == "grow", data_var.accepted), dtype=np.int)
 
     # negative = np.array(np.logical_and(data_var.move == "prune", data_var.accepted), dtype=np.int)
@@ -410,11 +406,7 @@
         for d in t:
             t.set_description(f'{d[0]}')
 
-<<<<<<< HEAD
-            for n_ds_samples in [5000, 10000]:
-=======
             for n_ds_samples in [100, 1000, 10000, 100000]:
->>>>>>> eb4ca268
                 X_train, y_train, feat_names = get_clean_dataset(d[1], data_source=d[2], n_samples=n_ds_samples, p=10)
                 X_test, y_test, feat_names = get_clean_dataset(d[1], data_source=d[2], n_samples=N_TEST, p=10)
 
@@ -475,11 +467,7 @@
 
 def main():
     # n_trees = 100
-<<<<<<< HEAD
-    n_burn = 8000  # 10000
-=======
     n_burn = 100000  # 10000
->>>>>>> eb4ca268
     args = parse_args()
     n_samples = args.n_samples  # 0000  # 7500  # 00
 
