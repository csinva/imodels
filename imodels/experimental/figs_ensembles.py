from copy import deepcopy

import numpy as np
from matplotlib import pyplot as plt
from sklearn import datasets
from sklearn import tree
from sklearn.base import BaseEstimator
from sklearn.linear_model import RidgeCV, RidgeClassifierCV
from sklearn.model_selection import train_test_split
from sklearn.tree import plot_tree
from sklearn.utils import check_X_y

from imodels.tree.viz_utils import extract_sklearn_tree_from_figs


class Node:
    def __init__(
        self,
        feature: int = None,
        threshold: int = None,
        value=None,
        idxs=None,
        is_root: bool = False,
        left=None,
        impurity_reduction: float = None,
        tree_num: int = None,
        right=None,
        split_or_linear="split",
        n_samples=0,
    ):
        """Node class for splitting"""

        # split or linear
        self.is_root = is_root
        self.idxs = idxs
        self.tree_num = tree_num
        self.split_or_linear = split_or_linear
        self.feature = feature
        self.n_samples = n_samples
        self.impurity_reduction = impurity_reduction

        # different meanings
        self.value = value  # for split this is mean, for linear this is weight

        # split-specific (for linear these should all be None)
        self.threshold = threshold
        self.left = left
        self.right = right
        self.left_temp = None
        self.right_temp = None

    def update_values(self, X, y):
        self.value = y.mean()
        if self.threshold is not None:
            right_indicator = np.apply_along_axis(
                lambda x: x[self.feature] > self.threshold, 1, X
            )
            X_right = X[right_indicator, :]
            X_left = X[~right_indicator, :]
            y_right = y[right_indicator]
            y_left = y[~right_indicator]
            if self.left is not None:
                self.left.update_values(X_left, y_left)
            if self.right is not None:
                self.right.update_values(X_right, y_right)

    def shrink(self, reg_param, cum_sum=0):
        if self.is_root:
            cum_sum = self.value
        if self.left is None:  # if leaf node, change prediction
            self.value = cum_sum
        else:
            shrunk_diff = (self.left.value - self.value) / (
                1 + reg_param / self.n_samples
            )
            self.left.shrink(reg_param, cum_sum + shrunk_diff)
            shrunk_diff = (self.right.value - self.value) / (
                1 + reg_param / self.n_samples
            )
            self.right.shrink(reg_param, cum_sum + shrunk_diff)

    def setattrs(self, **kwargs):
        for k, v in kwargs.items():
            setattr(self, k, v)

    def __str__(self):
<<<<<<< HEAD
        if self.split_or_linear == "linear":
            if self.is_root:
                return f"X_{self.feature} * {self.value:0.3f} (Tree #{self.tree_num} linear root)"
            else:
                return f"X_{self.feature} * {self.value:0.3f} (linear)"
        else:
            if self.is_root:
                return f"X_{self.feature} <= {self.threshold:0.3f} (Tree #{self.tree_num} root)"
            elif self.left is None and self.right is None:
                return f"Val: {self.value[0][0]:0.3f} (leaf)"
            else:
                return f"X_{self.feature} <= {self.threshold:0.3f} (split)"
=======
        if self.split_or_linear == 'linear':
            if self.is_root:
                return f'X_{self.feature} * {self.value:0.3f} (Tree #{self.tree_num} linear root)'
            else:
                return f'X_{self.feature} * {self.value:0.3f} (linear)'
        else:
            if self.is_root:
                return f'X_{self.feature} <= {self.threshold:0.3f} (Tree #{self.tree_num} root)'
            elif self.left is None and self.right is None:
                return f'Val: {self.value[0][0]:0.3f} (leaf)'
            else:
                return f'X_{self.feature} <= {self.threshold:0.3f} (split)'
>>>>>>> f29235dd

    def __repr__(self):
        return self.__str__()


class FIGSExt(BaseEstimator):
    """FIGSExt (sum of trees) classifier.
    Fast Interpretable Greedy-Tree Sums (FIGS) is an algorithm for fitting concise rule-based models.
    Specifically, FIGS generalizes CART to simultaneously grow a flexible number of trees in a summation.
    The total number of splits across all the trees can be restricted by a pre-specified threshold, keeping the model interpretable.
    Experiments across a wide array of real-world datasets show that FIGS achieves state-of-the-art prediction performance when restricted to just a few splits (e.g. less than 20).
    https://arxiv.org/abs/2201.11931
    """

    def __init__(
        self,
        max_rules: int = None,
        posthoc_ridge: bool = False,
        include_linear: bool = False,
        max_features=None,
        min_impurity_decrease: float = 0.0,
        k1: int = 0,
        k2: int = 0,
    ):
        """
        max_features
            The number of features to consider when looking for the best split
        k1: number of iterations of tree-prediction backfitting to do after making each split
        k2: number of iterations of tree-prediction backfitting to do after the end of the entire
            tree-growing phase
        """
        super().__init__()
        self.max_rules = max_rules
        self.posthoc_ridge = posthoc_ridge
        self.include_linear = include_linear
        self.max_features = max_features
        self.weighted_model_ = None  # set if using posthoc_ridge
        self.min_impurity_decrease = min_impurity_decrease
        self.k1 = k1
        self.k2 = k2
        self._init_prediction_task()  # decides between regressor and classifier

    def _init_prediction_task(self):
        """
        FIGSExtRegressor and FIGSExtClassifier override this method
        to alter the prediction task. When using this class directly,
        it is equivalent to FIGSExtRegressor
        """
        self.prediction_task = "regression"

    def _init_decision_function(self):
        """Sets decision function based on prediction_task"""
        # used by sklearn GridSearchCV, BaggingClassifier
        if self.prediction_task == "classification":

            def decision_function(x):
                return self.predict_proba(x)[:, 1]

        elif self.prediction_task == "regression":
            decision_function = self.predict

    def _construct_node_linear(self, X, y, idxs, tree_num=0, sample_weight=None):
        """This can be made a lot faster
        Assumes there are at least 5 points in node
        Doesn't currently support _sample_weight!
        """
        y_target = y[idxs]
        impurity_orig = np.mean(np.square(y_target)) * idxs.sum()

        # find best linear split
        best_impurity = impurity_orig
        best_linear_coef = None
        best_feature = None
        for feature_num in range(X.shape[1]):
            x = X[idxs, feature_num].reshape(-1, 1)
            m = RidgeCV(fit_intercept=False)
            m.fit(x, y_target)
            impurity = np.min(-m.best_score_) * idxs.sum()
            assert impurity >= 0, "impurity should not be negative"
            if impurity < best_impurity:
                best_impurity = impurity
                best_linear_coef = m.coef_[0]
                best_feature = feature_num
        impurity_reduction = impurity_orig - best_impurity

        # no good linear fit found
        if impurity_reduction == 0:
            return Node(
                idxs=idxs,
                value=np.mean(y_target),
                tree_num=tree_num,
                feature=None,
                threshold=None,
                impurity_reduction=-1,
                split_or_linear="split",
            )  # leaf node that just returns its value
        else:
            assert isinstance(best_linear_coef, float), "coef should be a float"
            return Node(
                idxs=idxs,
                value=best_linear_coef,
                tree_num=tree_num,
                feature=best_feature,
                threshold=None,
                impurity_reduction=impurity_reduction,
                split_or_linear="linear",
            )

    def _construct_node_with_stump(
        self, X, y, idxs, tree_num, sample_weight=None, max_features=None
    ):
        # array indices
        SPLIT = 0
        LEFT = 1
        RIGHT = 2

        # fit stump
        stump = tree.DecisionTreeRegressor(max_depth=1, max_features=max_features)
        if sample_weight is not None:
            sample_weight = sample_weight[idxs]
        stump.fit(X[idxs], y[idxs], sample_weight=sample_weight)

        # these are all arrays, arr[0] is split node
        # note: -2 is dummy
        feature = stump.tree_.feature
        threshold = stump.tree_.threshold

        impurity = stump.tree_.impurity
        n_node_samples = stump.tree_.n_node_samples
        value = stump.tree_.value

        # no split
        if len(feature) == 1:
            # print('no split found!', idxs.sum(), impurity, feature)
            return Node(
                idxs=idxs,
                value=value[SPLIT],
                tree_num=tree_num,
                feature=feature[SPLIT],
                threshold=threshold[SPLIT],
                impurity_reduction=-1,
                n_samples=n_node_samples,
            )

        # split node
        impurity_reduction = (
            impurity[SPLIT]
            - impurity[LEFT] * n_node_samples[LEFT] / n_node_samples[SPLIT]
            - impurity[RIGHT] * n_node_samples[RIGHT] / n_node_samples[SPLIT]
        ) * idxs.sum()

        node_split = Node(
            idxs=idxs,
            value=value[SPLIT],
            tree_num=tree_num,
            feature=feature[SPLIT],
            threshold=threshold[SPLIT],
            impurity_reduction=impurity_reduction,
            n_samples=n_node_samples,
        )
        # print('\t>>>', node_split, 'impurity', impurity, 'num_pts', idxs.sum(), 'imp_reduc', impurity_reduction)

        # manage children
        idxs_split = X[:, feature[SPLIT]] <= threshold[SPLIT]
        idxs_left = idxs_split & idxs
        idxs_right = ~idxs_split & idxs
        node_left = Node(idxs=idxs_left, value=value[LEFT], tree_num=tree_num)
        node_right = Node(idxs=idxs_right, value=value[RIGHT], tree_num=tree_num)
        node_split.setattrs(
            left_temp=node_left,
            right_temp=node_right,
        )
        return node_split

    def fit(self, X, y=None, feature_names=None, verbose=False, sample_weight=None):
        """
        Params
        ------
        _sample_weight: array-like of shape (n_samples,), default=None
            Sample weights. If None, then samples are equally weighted.
            Splits that would create child nodes with net zero or negative weight
            are ignored while searching for a split in each node.
        """

        if self.prediction_task == "classification":
            self.classes_, y = np.unique(
                y, return_inverse=True
            )  # deals with str inputs
        X, y = check_X_y(X, y)
        y = y.astype(float)
        if feature_names is not None:
            self.feature_names_ = feature_names

        self.trees_ = []  # list of the root nodes of added trees
        self.complexity_ = 0  # tracks the number of rules in the model
        y_predictions_per_tree = {}  # predictions for each tree
        y_residuals_per_tree = {}  # based on predictions above

        def _update_tree_preds(n_iter):
            for k in range(n_iter):
                for tree_num_, tree_ in enumerate(self.trees_):
                    y_residuals_per_tree[tree_num_] = deepcopy(y)

                    # subtract predictions of all other trees
                    for tree_num_2_ in range(len(self.trees_)):
                        if not tree_num_2_ == tree_num_:
                            y_residuals_per_tree[tree_num_] -= y_predictions_per_tree[
                                tree_num_2_
                            ]
                    tree_.update_values(X, y_residuals_per_tree[tree_num_])
                    y_predictions_per_tree[tree_num_] = self._predict_tree(
                        self.trees_[tree_num_], X
                    )

        # set up initial potential_splits
        # everything in potential_splits either is_root (so it can be added directly to self.trees_)
        # or it is a child of a root node that has already been added
        idxs = np.ones(X.shape[0], dtype=bool)
        node_init = self._construct_node_with_stump(
            X=X,
            y=y,
            idxs=idxs,
            tree_num=-1,
            sample_weight=sample_weight,
            max_features=self.max_features,
        )
        potential_splits = [node_init]
        if self.include_linear and idxs.sum() >= 5:
            node_init_linear = self._construct_node_linear(
                X=X, y=y, idxs=idxs, tree_num=-1, sample_weight=sample_weight
            )
            potential_splits.append(node_init_linear)
        for node in potential_splits:
            node.setattrs(is_root=True)
        potential_splits = sorted(potential_splits, key=lambda x: x.impurity_reduction)

        # start the greedy fitting algorithm
        finished = False
        while len(potential_splits) > 0 and not finished:
            # print('potential_splits', [str(s) for s in potential_splits])
            # get node with max impurity_reduction (since it's sorted)
            split_node = potential_splits.pop()

            # don't split on node
            if split_node.impurity_reduction < self.min_impurity_decrease:
                finished = True
                break

            # split on node
            if verbose:
                print("\nadding " + str(split_node))
            self.complexity_ += 1

            # if added a tree root
            if split_node.is_root:
                # start a new tree
                self.trees_.append(split_node)

                # update tree_num
                for node_ in [split_node, split_node.left_temp, split_node.right_temp]:
                    if node_ is not None:
                        node_.tree_num = len(self.trees_) - 1

                # add new root potential node
                node_new_root = Node(
                    is_root=True,
                    idxs=np.ones(X.shape[0], dtype=bool),
                    tree_num=-1,
                    split_or_linear=split_node.split_or_linear,
                )
                potential_splits.append(node_new_root)

            # add children to potential splits (note this doesn't currently add linear potential splits)
            if split_node.split_or_linear == "split":
                # assign left_temp, right_temp to be proper children
                # (basically adds them to tree in predict method)
                split_node.setattrs(
                    left=split_node.left_temp, right=split_node.right_temp
                )

                # add children to potential_splits
                potential_splits.append(split_node.left)
                potential_splits.append(split_node.right)

            # update predictions for altered tree
            for tree_num_ in range(len(self.trees_)):
                y_predictions_per_tree[tree_num_] = self._predict_tree(
                    self.trees_[tree_num_], X
                )
            # dummy 0 preds for possible new trees
            y_predictions_per_tree[-1] = np.zeros(X.shape[0])

            # update residuals for each tree
            # -1 is key for potential new tree
            for tree_num_ in list(range(len(self.trees_))) + [-1]:
                y_residuals_per_tree[tree_num_] = deepcopy(y)

                # subtract predictions of all other trees
                for tree_num_2_ in range(len(self.trees_)):
                    if not tree_num_2_ == tree_num_:
                        y_residuals_per_tree[tree_num_] -= y_predictions_per_tree[
                            tree_num_2_
                        ]

            _update_tree_preds(self.k1)

            # recompute all impurities + update potential_split children
            potential_splits_new = []
            for potential_split in potential_splits:
                y_target = y_residuals_per_tree[potential_split.tree_num]

                if potential_split.split_or_linear == "split":
                    # re-calculate the best split
                    potential_split_updated = self._construct_node_with_stump(
                        X=X,
                        y=y_target,
                        idxs=potential_split.idxs,
                        tree_num=potential_split.tree_num,
                        sample_weight=sample_weight,
                        max_features=self.max_features,
                    )

                    # need to preserve certain attributes from before (value at this split + is_root)
                    # value may change because residuals may have changed, but we want it to store the value from before
                    potential_split.setattrs(
                        feature=potential_split_updated.feature,
                        threshold=potential_split_updated.threshold,
                        impurity_reduction=potential_split_updated.impurity_reduction,
                        left_temp=potential_split_updated.left_temp,
                        right_temp=potential_split_updated.right_temp,
                    )
                elif potential_split.split_or_linear == "linear":
                    assert (
                        potential_split.is_root
                    ), "Currently, linear node only supported as root"
                    assert (
                        potential_split.idxs.sum() == X.shape[0]
                    ), "Currently, linear node only supported as root"
                    potential_split_updated = self._construct_node_linear(
                        idxs=potential_split.idxs,
                        X=X,
                        y=y_target,
                        tree_num=potential_split.tree_num,
                        sample_weight=sample_weight,
                    )

                    # don't need to retain anything from before (besides maybe is_root)
                    potential_split.setattrs(
                        feature=potential_split_updated.feature,
                        impurity_reduction=potential_split_updated.impurity_reduction,
                        value=potential_split_updated.value,
                    )

                # this is a valid split
                if potential_split.impurity_reduction is not None:
                    potential_splits_new.append(potential_split)

            # sort so largest impurity reduction comes last (should probs make this a heap later)
            potential_splits = sorted(
                potential_splits_new, key=lambda x: x.impurity_reduction
            )
            if verbose:
                print(self)
            if self.max_rules is not None and self.complexity_ >= self.max_rules:
                finished = True
                break

        _update_tree_preds(self.k2)

        # potentially fit linear model on the tree preds
        if self.posthoc_ridge:
            if self.prediction_task == "regression":
                self.weighted_model_ = RidgeCV(alphas=(0.01, 0.1, 0.5, 1.0, 5, 10))
            elif self.prediction_task == "classification":
                self.weighted_model_ = RidgeClassifierCV(
                    alphas=(0.01, 0.1, 0.5, 1.0, 5, 10)
                )
            X_feats = self._extract_tree_predictions(X)
            self.weighted_model_.fit(X_feats, y)
        return self

    def _tree_to_str(self, root: Node, prefix=""):
        if root is None:
            return ""
        elif root.split_or_linear == "linear":
            return prefix + str(root)
        elif root.threshold is None:
            return ""
        pprefix = prefix + "\t"
        return (
            prefix
            + str(root)
            + "\n"
            + self._tree_to_str(root.left, pprefix)
            + self._tree_to_str(root.right, pprefix)
        )

    def __str__(self):
<<<<<<< HEAD
        sklearn.utils.validation.check_is_fitted(self)
        s = "------------\n" + "\n\t+\n".join(
            [self._tree_to_str(t) for t in self.trees_]
        )
        if hasattr(self, "feature_names_") and self.feature_names_ is not None:
            for i in range(len(self.feature_names_))[::-1]:
                s = s.replace(f"X_{i}", self.feature_names_[i])
=======
        s = '------------\n' + \
            '\n\t+\n'.join([self._tree_to_str(t) for t in self.trees_])
        if hasattr(self, 'feature_names_') and self.feature_names_ is not None:
            for i in range(len(self.feature_names_))[::-1]:
                s = s.replace(f'X_{i}', self.feature_names_[i])
>>>>>>> f29235dd
        return s

    def predict(self, X):
        if (
            self.posthoc_ridge and self.weighted_model_
        ):  # note, during fitting don't use the weighted moel
            X_feats = self._extract_tree_predictions(X)
            return self.weighted_model_.predict(X_feats)
        preds = np.zeros(X.shape[0])
        for tree in self.trees_:
            preds += self._predict_tree(tree, X)
        if self.prediction_task == "regression":
            return preds
        elif self.prediction_task == "classification":
            return (preds > 0.5).astype(int)

    def predict_proba(self, X):
        if self.prediction_task == "regression":
            return NotImplemented
        elif (
            self.posthoc_ridge and self.weighted_model_
        ):  # note, during fitting don't use the weighted moel
            X_feats = self._extract_tree_predictions(X)
            d = self.weighted_model_.decision_function(
                X_feats
            )  # for 2 classes, this (n_samples,)
            probs = np.exp(d) / (1 + np.exp(d))
            return np.vstack((1 - probs, probs)).transpose()
        else:
            preds = np.zeros(X.shape[0])
            for tree in self.trees_:
                preds += self._predict_tree(tree, X)
            # constrain to range of probabilities
            preds = np.clip(preds, a_min=0.0, a_max=1.0)
            return np.vstack((1 - preds, preds)).transpose()

    def _extract_tree_predictions(self, X):
        """Extract predictions for all trees"""
        X_feats = np.zeros((X.shape[0], len(self.trees_)))
        for tree_num_ in range(len(self.trees_)):
            preds_tree = self._predict_tree(self.trees_[tree_num_], X)
            X_feats[:, tree_num_] = preds_tree
        return X_feats

    def _predict_tree(self, root: Node, X):
        """Predict for a single tree
        This can be made way faster
        """

        def _predict_tree_single_point(root: Node, x):
            if root.split_or_linear == "linear":
                return x[root.feature] * root.value
            elif root.left is None and root.right is None:
                return root.value
            left = x[root.feature] <= root.threshold
            if left:
                if root.left is None:  # we don't actually have to worry about this case
                    return root.value
                else:
                    return _predict_tree_single_point(root.left, x)
            else:
                if (
                    root.right is None
                ):  # we don't actually have to worry about this case
                    return root.value
                else:
                    return _predict_tree_single_point(root.right, x)

        preds = np.zeros(X.shape[0])
        for i in range(X.shape[0]):
            preds[i] = _predict_tree_single_point(root, X[i])
        return preds

    def plot(
        self,
        cols=2,
        feature_names=None,
        filename=None,
        label="all",
        impurity=False,
        tree_number=None,
        dpi=150,
        fig_size=None,
    ):
        is_single_tree = len(self.trees_) < 2 or tree_number is not None
        n_cols = int(cols)
        n_rows = int(np.ceil(len(self.trees_) / n_cols))
        # if is_single_tree:
        #     fig, ax = plt.subplots(1)
        # else:
        #     fig, axs = plt.subplots(n_rows, n_cols)
        n_plots = int(len(self.trees_)) if tree_number is None else 1
        fig, axs = plt.subplots(n_plots, dpi=dpi)
        if fig_size is not None:
            fig.set_size_inches(fig_size, fig_size)
        criterion = "squared_error" if self.prediction_task == "regression" else "gini"
        n_classes = 1 if self.prediction_task == "regression" else 2
        ax_size = int(len(self.trees_))  # n_cols * n_rows
        for i in range(n_plots):
            r = i // n_cols
            c = i % n_cols
            if not is_single_tree:
                # ax = axs[r, c]
                ax = axs[i]
            else:
                ax = axs
            try:
                dt = extract_sklearn_tree_from_figs(
                    self, i if tree_number is None else tree_number, n_classes
                )
                plot_tree(
                    dt,
                    ax=ax,
                    feature_names=feature_names,
                    label=label,
                    impurity=impurity,
                )
            except IndexError:
                ax.axis("off")
                continue

            ax.set_title(f"Tree {i}")
        if filename is not None:
            plt.savefig(filename)
            return
        plt.show()


class FIGSExtRegressor(FIGSExt):
    def _init_prediction_task(self):
        self.prediction_task = "regression"


class FIGSExtClassifier(FIGSExt):
    def _init_prediction_task(self):
        self.prediction_task = "classification"


if __name__ == "__main__":
    np.random.seed(13)
    # X, y = datasets.load_breast_cancer(return_X_y=True)  # binary classification
    X, y = datasets.load_diabetes(return_X_y=True)  # regression
    # X = np.random.randn(500, 10)
    # y = (X[:, 0] > 0).astype(float) + (X[:, 1] > 1).astype(float)

    X_train, X_test, y_train, y_test = train_test_split(
        X, y, test_size=0.33, random_state=42
    )
    print("X.shape", X.shape)
    print("ys", np.unique(y_train), "\n\n")

    m = FIGSExtClassifier(max_rules=50)
    m.fit(X_train, y_train)
    print(m.predict_proba(X_train))
    m.plot(2, tree_number=0)<|MERGE_RESOLUTION|>--- conflicted
+++ resolved
@@ -84,20 +84,6 @@
             setattr(self, k, v)
 
     def __str__(self):
-<<<<<<< HEAD
-        if self.split_or_linear == "linear":
-            if self.is_root:
-                return f"X_{self.feature} * {self.value:0.3f} (Tree #{self.tree_num} linear root)"
-            else:
-                return f"X_{self.feature} * {self.value:0.3f} (linear)"
-        else:
-            if self.is_root:
-                return f"X_{self.feature} <= {self.threshold:0.3f} (Tree #{self.tree_num} root)"
-            elif self.left is None and self.right is None:
-                return f"Val: {self.value[0][0]:0.3f} (leaf)"
-            else:
-                return f"X_{self.feature} <= {self.threshold:0.3f} (split)"
-=======
         if self.split_or_linear == 'linear':
             if self.is_root:
                 return f'X_{self.feature} * {self.value:0.3f} (Tree #{self.tree_num} linear root)'
@@ -110,7 +96,7 @@
                 return f'Val: {self.value[0][0]:0.3f} (leaf)'
             else:
                 return f'X_{self.feature} <= {self.threshold:0.3f} (split)'
->>>>>>> f29235dd
+
 
     def __repr__(self):
         return self.__str__()
@@ -509,21 +495,11 @@
         )
 
     def __str__(self):
-<<<<<<< HEAD
-        sklearn.utils.validation.check_is_fitted(self)
-        s = "------------\n" + "\n\t+\n".join(
-            [self._tree_to_str(t) for t in self.trees_]
-        )
-        if hasattr(self, "feature_names_") and self.feature_names_ is not None:
-            for i in range(len(self.feature_names_))[::-1]:
-                s = s.replace(f"X_{i}", self.feature_names_[i])
-=======
         s = '------------\n' + \
             '\n\t+\n'.join([self._tree_to_str(t) for t in self.trees_])
         if hasattr(self, 'feature_names_') and self.feature_names_ is not None:
             for i in range(len(self.feature_names_))[::-1]:
                 s = s.replace(f'X_{i}', self.feature_names_[i])
->>>>>>> f29235dd
         return s
 
     def predict(self, X):
