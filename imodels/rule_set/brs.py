"""Original implementation at https://github.com/wangtongada/BOA
"""

import itertools
import operator
import os
import warnings
from os.path import join as oj
from bisect import bisect_left
from collections import defaultdict
from copy import deepcopy
from itertools import combinations
from random import sample

import numpy as np
import pandas as pd
from mlxtend.frequent_patterns import fpgrowth
from numpy.random import random
from pandas import read_csv
from scipy.sparse import csc_matrix
from sklearn.base import BaseEstimator, ClassifierMixin
from sklearn.ensemble import RandomForestClassifier
from sklearn.utils.multiclass import check_classification_targets
from sklearn.utils.validation import check_X_y, check_is_fitted

from imodels.rule_set.rule_set import RuleSet
from imodels.util.arguments import check_fit_arguments


class BayesianRuleSetClassifier(RuleSet, BaseEstimator, ClassifierMixin):
    """Bayesian or-of-and algorithm.
    Generates patterns that satisfy the minimum support and maximum length and then select the Nrules rules that have the highest entropy.
    In function SA_patternbased, each local maximum is stored in maps and the best BOA is returned.
    Remember here the BOA contains only the index of selected rules from Nrules self.rules_
    """

    def __init__(
        self,
        n_rules: int = 2000,
        supp=5,
        maxlen: int = 10,
        num_iterations=5000,
        num_chains=3,
        q=0.1,
        alpha_pos=100,
        beta_pos=1,
        alpha_neg=100,
        beta_neg=1,
        alpha_l=None,
        beta_l=None,
        discretization_method="randomforest",
        random_state=0,
    ):
        """
        Params
        ------
        n_rules
            number of rules to be used in SA_patternbased and also the output of generate_rules
        supp
            The higher this supp, the 'larger' a pattern is. 5% is a generally good number
        maxlen
            maximum length of a pattern
        num_iterations
            number of iterations in each chain
        num_chains
            number of chains in the simulated annealing search algorithm
        q
        alpha_pos
            $\rho = alpha/(alpha+beta)$. Make sure $\rho$ is close to one when choosing alpha and beta
            The alpha and beta parameters alter the prior distributions for different rules
        beta_pos
        alpha_neg
        beta_neg
        alpha_l
        beta_l
        discretization_method
            discretization method
        """
        self.n_rules = n_rules
        self.supp = supp
        self.maxlen = maxlen

        self.num_iterations = num_iterations
        self.num_chains = num_chains
        self.q = q

        self.alpha_pos = alpha_pos
        self.beta_pos = beta_pos
        self.alpha_neg = alpha_neg
        self.beta_neg = beta_neg
        self.discretization_method = discretization_method

        self.alpha_l = alpha_l
        self.beta_l = beta_l
        self.random_state = 0

    def fit(self, X, y, feature_names: list = None, init=[], verbose=False):
        """
        Parameters
        ----------
        X : array-like, shape = [n_samples, n_features]
            Training data
        y : array_like, shape = [n_samples]
            Labels

        feature_names : array_like, shape = [n_features], optional (default: [])
            String labels for each feature.
            If empty and X is a DataFrame, column labels are used.
            If empty and X is not a DataFrame, then features are simply enumerated
        """
        # check inputs
        self.attr_level_num = defaultdict(int)  # any missing value defaults to 0
        self.attr_names = []

        X, y, feature_names = check_fit_arguments(self, X, y, feature_names)
        np.random.seed(self.random_state)

        # convert to pandas DataFrame
        X = pd.DataFrame(X, columns=feature_names)

        for i, name in enumerate(X.columns):
            self.attr_level_num[name] += 1
            self.attr_names.append(name)
        self.attr_names_orig = deepcopy(self.attr_names)
        self.attr_names = list(set(self.attr_names))

        # set up patterns
        self._set_pattern_space()

        # parameter checking
        if (
            self.alpha_l is None
            or self.beta_l is None
            or len(self.alpha_l) != self.maxlen
            or len(self.beta_l) != self.maxlen
        ):
            if verbose:
                print(
                    "No or wrong input for alpha_l and beta_l - the model will use default parameters."
                )
            self.C = [1.0 / self.maxlen] * self.maxlen
            self.C.insert(0, -1)
            self.alpha_l = [10] * (self.maxlen + 1)
            self.beta_l = [
                10 * self.pattern_space[i] / self.C[i] for i in range(self.maxlen + 1)
            ]
        else:
            self.alpha_l = [1] + list(self.alpha_l)
            self.beta_l = [1] + list(self.beta_l)

        # setup
        self._generate_rules(X, y, verbose)
        n_rules_current = len(self.rules_)
        self.rules_len_list = [len(rule) for rule in self.rules_]
        maps = defaultdict(list)
        T0 = 1000  # initial temperature for simulated annealing
        split = 0.7 * self.num_iterations

        # run simulated annealing
        for chain in range(self.num_chains):
            # initialize with a random pattern set
            if init != []:
                rules_curr = init.copy()
            else:
                assert (
                    n_rules_current > 1
                ), f"Only {n_rules_current} potential rules found, change hyperparams to allow for more"
                N = sample(range(1, min(8, n_rules_current), 1), 1)[0]
                rules_curr = sample(range(n_rules_current), N)
            rules_curr_norm = self._normalize(rules_curr)
            pt_curr = -100000000000
            maps[chain].append(
                [
                    -1,
                    [pt_curr / 3, pt_curr / 3, pt_curr / 3],
                    rules_curr,
                    [self.rules_[i] for i in rules_curr],
                ]
            )

            for iter in range(self.num_iterations):
                if iter >= split:
                    p = np.array(range(1 + len(maps[chain])))
                    p = np.array(list(_accumulate(p)))
                    p = p / p[-1]
                    index = _find_lt(p, random())
                    rules_curr = maps[chain][index][2].copy()
                    rules_curr_norm = maps[chain][index][2].copy()

                # propose new rules
                rules_new, rules_norm = self._propose(
                    rules_curr.copy(), rules_curr_norm.copy(), self.q, y
                )

                # compute probability of new rules
                cfmatrix, prob = self._compute_prob(rules_new, y)
                T = T0 ** (
                    1 - iter / self.num_iterations
                )  # temperature for simulated annealing
                pt_new = sum(prob)
                with warnings.catch_warnings():
                    if not verbose:
                        warnings.simplefilter("ignore")
                    alpha = np.exp(float(pt_new - pt_curr) / T)

                if pt_new > sum(maps[chain][-1][1]):
                    maps[chain].append(
                        [iter, prob, rules_new, [self.rules_[i] for i in rules_new]]
                    )
                    if verbose:
                        print(
                            (
                                "\n** chain = {}, max at iter = {} ** \n accuracy = {}, TP = {},FP = {}, TN = {}, FN = {}"
                                "\n pt_new is {}, prior_ChsRules={}, likelihood_1 = {}, likelihood_2 = {}\n"
                            ).format(
                                chain,
                                iter,
                                (cfmatrix[0] + cfmatrix[2] + 0.0) / len(y),
                                cfmatrix[0],
                                cfmatrix[1],
                                cfmatrix[2],
                                cfmatrix[3],
                                sum(prob),
                                prob[0],
                                prob[1],
                                prob[2],
                            )
                        )
                        self._print_rules(rules_new)
                        print(rules_new)
                if random() <= alpha:
                    rules_curr_norm, rules_curr, pt_curr = (
                        rules_norm.copy(),
                        rules_new.copy(),
                        pt_new,
                    )
        pt_max = [sum(maps[chain][-1][1]) for chain in range(self.num_chains)]
        index = pt_max.index(max(pt_max))
        self.rules_ = maps[index][-1][3]
        return self

    def __str__(self):
<<<<<<< HEAD
        try:
            return " ".join(str(r) for r in self.rules_)
        except:
            return self.__class__.__name__
=======
        return ' '.join(str(r) for r in self.rules_)
>>>>>>> f29235dd

    def predict(self, X):
        check_is_fitted(self)
        if isinstance(X, np.ndarray):
            df = pd.DataFrame(X, columns=self.attr_names_orig)
        else:
            df = X
        Z = [[]] * len(self.rules_)
        dfn = 1 - df  # df has negative associations
        dfn.columns = [name.strip() + "_neg" for name in df.columns]
        df = pd.concat([df, dfn], axis=1)
        for i, rule in enumerate(self.rules_):
            Z[i] = (np.sum(df[list(rule)], axis=1) == len(rule)).astype(int)
        Yhat = (np.sum(Z, axis=0) > 0).astype(int)
        return Yhat

    def predict_proba(self, X):
        raise Exception("BOA does not support predicted probabilities.")

    def _set_pattern_space(self):
        """Compute the rule space from the levels in each attribute"""
        # add feat_neg to each existing feature feat
        for item in self.attr_names:
            self.attr_level_num[item + "_neg"] = self.attr_level_num[item]
        tmp = [item + "_neg" for item in self.attr_names]
        self.attr_names.extend(tmp)

        # set up pattern_space
        self.pattern_space = np.zeros(self.maxlen + 1)
        for k in range(1, self.maxlen + 1, 1):
            for subset in combinations(self.attr_names, k):
                tmp = 1
                for i in subset:
                    tmp = tmp * self.attr_level_num[i]
                # print('subset', subset, 'tmp', tmp, 'k', k)
                self.pattern_space[k] = self.pattern_space[k] + tmp

    def _generate_rules(self, X, y, verbose):
        """This function generates rules that satisfy supp and maxlen using fpgrowth, then it selects the top n_rules rules that make data have the biggest decrease in entropy.
        There are two ways to generate rules. fpgrowth can handle cases where the maxlen is small. If maxlen<=3, fpgrowth can generates rules much faster than randomforest.
        If maxlen is big, fpgrowth tends to generate too many rules that overflow the memory.
        """

        df = 1 - X  # df has negative associations
        df.columns = [name.strip() + "_neg" for name in X.columns]
        df = pd.concat([X, df], axis=1)
        if self.discretization_method == "fpgrowth" and self.maxlen <= 3:
            itemMatrix = [
                [item for item in df.columns if row[item] == 1]
                for i, row in df.iterrows()
            ]
            pindex = np.where(y == 1)[0]
            rules = fpgrowth(
                [itemMatrix[i] for i in pindex],
                supp=self.supp,
                zmin=1,
                zmax=self.maxlen,
            )
            rules = [tuple(np.sort(rule[0])) for rule in rules]
            rules = list(set(rules))
        else:
            """todo: replace this with imodels.RFDiscretizer"""
            rules = []
            for length in range(1, self.maxlen + 1, 1):
                n_estimators = min(pow(df.shape[1], length), 4000)
                clf = RandomForestClassifier(
                    n_estimators=n_estimators, max_depth=length
                )
                clf.fit(X, y)
                for n in range(n_estimators):
                    rules.extend(_extract_rules(clf.estimators_[n], df.columns))
            rules = [list(x) for x in set(tuple(x) for x in rules)]
        self.rules_ = rules

        # select the top n_rules rules using secondary criteria, information gain
        self._screen_rules(df, y, verbose)  # updates self.rules_
        self._set_pattern_space()

    def _screen_rules(self, df, y, verbose):
        """Screening rules using information gain"""
        item_ind_dict = {}
        for i, name in enumerate(df.columns):
            item_ind_dict[name] = i
        indices = np.array(
            list(
                itertools.chain.from_iterable(
                    [[item_ind_dict[x] for x in rule] for rule in self.rules_]
                )
            )
        )
        len_rules = [len(rule) for rule in self.rules_]
        indptr = list(_accumulate(len_rules))
        indptr.insert(0, 0)
        indptr = np.array(indptr)
        data = np.ones(len(indices))
        rule_matrix = csc_matrix(
            (data, indices, indptr), shape=(len(df.columns), len(self.rules_))
        )
        mat = df.values @ rule_matrix
        print("mat.shape", mat.shape)
        len_matrix = np.array([len_rules] * df.shape[0])
        Z = (mat == len_matrix).astype(int)
        Zpos = [Z[i] for i in np.where(y > 0)][0]
        TP = np.sum(Zpos, axis=0)
        supp_select = np.where(TP >= self.supp * sum(y) / 100)[0]
        FP = np.sum(Z, axis=0) - TP
        TN = len(y) - np.sum(y) - FP
        FN = np.sum(y) - TP
        p1 = TP.astype(float) / (TP + FP)
        p2 = FN.astype(float) / (FN + TN)
        pp = (TP + FP).astype(float) / (TP + FP + TN + FN)
        # p1 = np.clip(p1, a_min=1e-10, a_max=1-1e-10)
        print(
            "\n\n\n\np1.shape", p1.shape, "pp.shape", pp.shape, "cond_entropy.shape"
        )  # , cond_entropy.shape)
        with warnings.catch_warnings():
            if not verbose:
                warnings.simplefilter(
                    "ignore"
                )  # ignore warnings about invalid values (e.g. log(0))
            cond_entropy = -pp * (p1 * np.log(p1) + (1 - p1) * np.log(1 - p1)) - (
                1 - pp
            ) * (p2 * np.log(p2) + (1 - p2) * np.log(1 - p2))
            cond_entropy[p1 * (1 - p1) == 0] = -(
                (1 - pp) * (p2 * np.log(p2) + (1 - p2) * np.log(1 - p2))
            )[p1 * (1 - p1) == 0]
            cond_entropy[p2 * (1 - p2) == 0] = -(
                pp * (p1 * np.log(p1) + (1 - p1) * np.log(1 - p1))
            )[p2 * (1 - p2) == 0]
            cond_entropy[p1 * (1 - p1) * p2 * (1 - p2) == 0] = 0
        select = np.argsort(cond_entropy[supp_select])[::-1][-self.n_rules :]
        self.rules_ = [self.rules_[i] for i in supp_select[select]]
        self.RMatrix = np.array(Z[:, supp_select[select]])

    def _propose(self, rules_curr, rules_norm, q, y):
        nRules = len(self.rules_)
        yhat = (np.sum(self.RMatrix[:, rules_curr], axis=1) > 0).astype(int)
        incorr = np.where(y != yhat)[0]
        N = len(rules_curr)

        if len(incorr) == 0:
            # BOA correctly classified all points but there could be redundant patterns, so cleaning is needed
            move = ["clean"]
        else:
            ex = sample(incorr.tolist(), 1)[0]
            t = random()
            if y[ex] == 1 or N == 1:
                if t < 1.0 / 2 or N == 1:
                    move = ["add"]  # action: add
                else:
                    move = ["cut", "add"]  # action: replace
            else:
                if t < 1.0 / 2:
                    move = ["cut"]  # action: cut
                else:
                    move = ["cut", "add"]  # action: replace
        if move[0] == "cut":
            """cut"""
            if random() < q:
                candidate = list(
                    set(np.where(self.RMatrix[ex, :] == 1)[0]).intersection(rules_curr)
                )
                if len(candidate) == 0:
                    candidate = rules_curr
                cut_rule = sample(candidate, 1)[0]
            else:
                p = []
                all_sum = np.sum(self.RMatrix[:, rules_curr], axis=1)
                for index, rule in enumerate(rules_curr):
                    yhat = ((all_sum - np.array(self.RMatrix[:, rule])) > 0).astype(int)
                    TP, FP, TN, FN = _get_confusion_matrix(yhat, y)
                    p.append(TP.astype(float) / (TP + FP + 1))
                p = [x - min(p) for x in p]
                p = np.exp(p)
                p = np.insert(p, 0, 0)
                p = np.array(list(_accumulate(p)))
                if p[-1] == 0:
                    index = sample(range(len(rules_curr)), 1)[0]
                else:
                    p = p / p[-1]
                index = _find_lt(p, random())
                cut_rule = rules_curr[index]
            rules_curr.remove(cut_rule)
            rules_norm = self._normalize(rules_curr)
            move.remove("cut")

        if len(move) > 0 and move[0] == "add":
            """add"""
            if random() < q:
                add_rule = sample(range(nRules), 1)[0]
            else:
                Yhat_neg_index = list(
                    np.where(np.sum(self.RMatrix[:, rules_curr], axis=1) < 1)[0]
                )
                mat = np.multiply(
                    self.RMatrix[Yhat_neg_index, :].transpose(), y[Yhat_neg_index]
                )
                TP = np.sum(mat, axis=1)
                FP = np.array((np.sum(self.RMatrix[Yhat_neg_index, :], axis=0) - TP))
                p = TP.astype(float) / (TP + FP + 1)
                p[rules_curr] = 0
                add_rule = sample(np.where(p == max(p))[0].tolist(), 1)[0]
            if add_rule not in rules_curr:
                rules_curr.append(add_rule)
                rules_norm = self._normalize(rules_curr)

        if len(move) > 0 and move[0] == "clean":
            remove = []
            for i, rule in enumerate(rules_norm):
                yhat = (
                    np.sum(
                        self.RMatrix[
                            :,
                            [
                                rule
                                for j, rule in enumerate(rules_norm)
                                if (j != i and j not in remove)
                            ],
                        ],
                        axis=1,
                    )
                    > 0
                ).astype(int)
                TP, FP, TN, FN = _get_confusion_matrix(yhat, y)
                if TP + FP == 0:
                    remove.append(i)
            for x in remove:
                rules_norm.remove(x)
            return rules_curr, rules_norm
        return rules_curr, rules_norm

    def _compute_prob(self, rules, y):
        Yhat = (np.sum(self.RMatrix[:, rules], axis=1) > 0).astype(int)
        TP, FP, TN, FN = _get_confusion_matrix(Yhat, y)
        Kn_count = list(
            np.bincount(
                [self.rules_len_list[x] for x in rules], minlength=self.maxlen + 1
            )
        )
        prior_ChsRules = sum(
            [
                _log_betabin(
                    Kn_count[i], self.pattern_space[i], self.alpha_l[i], self.beta_l[i]
                )
                for i in range(1, len(Kn_count), 1)
            ]
        )
        likelihood_1 = _log_betabin(TP, TP + FP, self.alpha_pos, self.beta_pos)
        likelihood_2 = _log_betabin(TN, FN + TN, self.alpha_neg, self.beta_neg)
        return [TP, FP, TN, FN], [prior_ChsRules, likelihood_1, likelihood_2]

    def _normalize_add(self, rules_new, rule_index):
        rules = rules_new.copy()
        for rule in rules_new:
            if set(self.rules_[rule]).issubset(self.rules_[rule_index]):
                return rules_new.copy()
            if set(self.rules_[rule_index]).issubset(self.rules_[rule]):
                rules.remove(rule)
        rules.append(rule_index)
        return rules

    def _normalize(self, rules_new):
        try:
            rules_len = [len(self.rules_[index]) for index in rules_new]
            rules = [
                rules_new[i] for i in np.argsort(rules_len)[::-1][: len(rules_len)]
            ]
            p1 = 0
            while p1 < len(rules):
                for p2 in range(p1 + 1, len(rules), 1):
                    if set(self.rules_[rules[p2]]).issubset(
                        set(self.rules_[rules[p1]])
                    ):
                        rules.remove(rules[p1])
                        p1 -= 1
                        break
                p1 += 1
            return rules
        except:
            return rules_new.copy()

    def _print_rules(self, rules_max):
        for rule_index in rules_max:
            print(self.rules_[rule_index])


def _accumulate(iterable, func=operator.add):
    """Return running totals
    Ex. _accumulate([1,2,3,4,5]) --> 1 3 6 10 15
    Ex. _accumulate([1,2,3,4,5], operator.mul) --> 1 2 6 24 120
    """
    it = iter(iterable)
    total = next(it)
    yield total
    for element in it:
        total = func(total, element)
        yield total


def _find_lt(a, x):
    """Find rightmost value less than x"""
    i = bisect_left(a, x)
    if i:
        return int(i - 1)
    print("in _find_lt,{}".format(a))
    raise ValueError


def _log_gampoiss(k, alpha, beta):
    import math

    k = int(k)
    return (
        math.lgamma(k + alpha)
        + alpha * np.log(beta)
        - math.lgamma(alpha)
        - math.lgamma(k + 1)
        - (alpha + k) * np.log(1 + beta)
    )


def _log_betabin(k, n, alpha, beta):
    import math

    try:
        const = math.lgamma(alpha + beta) - math.lgamma(alpha) - math.lgamma(beta)
    except:
        print("alpha = {}, beta = {}".format(alpha, beta))
    if isinstance(k, list) or isinstance(k, np.ndarray):
        if len(k) != len(n):
            print("length of k is %d and length of n is %d" % (len(k), len(n)))
            raise ValueError
        lbeta = []
        for ki, ni in zip(k, n):
            lbeta.append(
                math.lgamma(ki + alpha)
                + math.lgamma(ni - ki + beta)
                - math.lgamma(ni + alpha + beta)
                + const
            )
        return np.array(lbeta)
    else:
        return (
            math.lgamma(k + alpha)
            + math.lgamma(n - k + beta)
            - math.lgamma(n + alpha + beta)
            + const
        )


def _get_confusion_matrix(Yhat, Y):
    if len(Yhat) != len(Y):
        raise NameError("Yhat has different length")
    TP = np.dot(np.array(Y), np.array(Yhat))
    FP = np.sum(Yhat) - TP
    TN = len(Y) - np.sum(Y) - FP
    FN = len(Yhat) - np.sum(Yhat) - TN
    return TP, FP, TN, FN


def _extract_rules(tree, feature_names):
    left = tree.tree_.children_left
    right = tree.tree_.children_right
    features = [feature_names[i] for i in tree.tree_.feature]

    # get ids of child nodes
    idx = np.argwhere(left == -1)[:, 0]

    def _recurse(left, right, child, lineage=None):
        if lineage is None:
            lineage = []
        if child in left:
            parent = np.where(left == child)[0].item()
            suffix = "_neg"
        else:
            parent = np.where(right == child)[0].item()
            suffix = ""
        lineage.append((features[parent].strip() + suffix))

        if parent == 0:
            lineage.reverse()
            return lineage
        else:
            return _recurse(left, right, parent, lineage)

    rules = []
    for child in idx:
        rule = []
        for node in _recurse(left, right, child):
            rule.append(node)
        rules.append(rule)
    return rules


if __name__ == "__main__":
    test_dir = os.path.dirname(os.path.abspath(__file__))

    df = read_csv(
        oj(test_dir, "../../tests/test_data", "tictactoe_X.txt"), header=0, sep=" "
    )
    Y = np.loadtxt(
        open(oj(test_dir, "../../tests/test_data", "tictactoe_Y.txt"), "rb"),
        delimiter=" ",
    )

    lenY = len(Y)
    idxs_train = sample(range(lenY), int(0.50 * lenY))
    idxs_test = [i for i in range(lenY) if i not in idxs_train]
    y_test = Y[idxs_test]
    model = BayesianRuleSetClassifier(
        n_rules=100,
        supp=5,
        maxlen=3,
        num_iterations=100,
        num_chains=2,
        alpha_pos=500,
        beta_pos=1,
        alpha_neg=500,
        beta_neg=1,
        alpha_l=None,
        beta_l=None,
    )

    # fit and check accuracy
    np.random.seed(13)
    # random.seed(13)
    model.fit(df.iloc[idxs_train], Y[idxs_train])
    y_pred = model.predict(df.iloc[idxs_test])
    acc1 = np.mean(y_pred == y_test)
    assert acc1 > 0.8

    # try fitting np version
    np.random.seed(13)
    # random.seed(13)
    model.fit(df.iloc[idxs_train].values, Y[idxs_train])
    y_pred = model.predict(df.iloc[idxs_test].values)
    y_test = Y[idxs_test]
    acc2 = np.mean(y_pred == y_test)
    assert acc2 > 0.8

    # assert np.abs(acc1 - acc2) < 0.05 # todo: fix seeding<|MERGE_RESOLUTION|>--- conflicted
+++ resolved
@@ -240,14 +240,7 @@
         return self
 
     def __str__(self):
-<<<<<<< HEAD
-        try:
-            return " ".join(str(r) for r in self.rules_)
-        except:
-            return self.__class__.__name__
-=======
         return ' '.join(str(r) for r in self.rules_)
->>>>>>> f29235dd
 
     def predict(self, X):
         check_is_fitted(self)
