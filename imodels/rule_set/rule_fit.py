--- conflicted
+++ resolved
@@ -253,22 +253,11 @@
         return rules[["rule", "coef"]].round(decimals)
 
     def __str__(self):
-<<<<<<< HEAD
-        try:
-            s = "> ------------------------------\n"
-            s += "> RuleFit:\n"
-            s += "> \tPredictions are made by summing the coefficients of each rule\n"
-            s += "> ------------------------------\n"
-            return s + self.visualize().to_string(index=False) + "\n"
-        except:
-            return self.__class__.__name__
-=======
         s = '> ------------------------------\n'
         s += '> RuleFit:\n'
         s += '> \tPredictions are made by summing the coefficients of each rule\n'
         s += '> ------------------------------\n'
         return s + self.visualize().to_string(index=False) + '\n'
->>>>>>> f29235dd
 
     def _extract_rules(self, X, y) -> List[str]:
         return extract_rulefit(
