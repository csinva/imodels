--- conflicted
+++ resolved
@@ -61,24 +61,12 @@
             setattr(self, k, v)
 
     def __str__(self):
-<<<<<<< HEAD
-        try:
-            if self.is_root:
-                return f"X_{self.feature} <= {self.threshold:0.3f} (Tree #{self.tree_num} root)"
-            elif self.left is None and self.right is None:
-                return f"Val: {self.value[0][0]:0.3f} (leaf)"
-            else:
-                return f"X_{self.feature} <= {self.threshold:0.3f} (split)"
-        except:
-            return self.__class__.__name__
-=======
         if self.is_root:
             return f'X_{self.feature} <= {self.threshold:0.3f} (Tree #{self.tree_num} root)'
         elif self.left is None and self.right is None:
             return f'Val: {self.value[0][0]:0.3f} (leaf)'
         else:
             return f'X_{self.feature} <= {self.threshold:0.3f} (split)'
->>>>>>> f29235dd
 
     def print_root(self, y):
         try:
@@ -94,14 +82,10 @@
         elif self.left is None and self.right is None:
             return f"ΔRisk = {self.value[0][0]:0.2f}" + one_proportion
         else:
-<<<<<<< HEAD
-            return f"X_{self.feature} <= {self.threshold:0.3f}" + one_proportion
-=======
             return f'X_{self.feature} <= {self.threshold:0.3f}' + one_proportion
 
     def __repr__(self):
         return self.__str__()
->>>>>>> f29235dd
 
 
 class FIGS(BaseEstimator):
@@ -511,21 +495,6 @@
         )
 
     def __str__(self):
-<<<<<<< HEAD
-        try:
-            s = "> ------------------------------\n"
-            s += "> FIGS-Fast Interpretable Greedy-Tree Sums:\n"
-            s += '> \tPredictions are made by summing the "Val" reached by traversing each tree.\n'
-            s += "> \tFor classifiers, a sigmoid function is then applied to the sum.\n"
-            s += "> ------------------------------\n"
-            s += "\n\t+\n".join([self._tree_to_str(t) for t in self.trees_])
-            if hasattr(self, "feature_names_") and self.feature_names_ is not None:
-                for i in range(len(self.feature_names_))[::-1]:
-                    s = s.replace(f"X_{i}", self.feature_names_[i])
-            return s
-        except:
-            return self.__class__.__name__
-=======
         s = '> ------------------------------\n'
         s += '> FIGS-Fast Interpretable Greedy-Tree Sums:\n'
         s += '> \tPredictions are made by summing the "Val" reached by traversing each tree.\n'
@@ -536,7 +505,6 @@
             for i in range(len(self.feature_names_))[::-1]:
                 s = s.replace(f'X_{i}', self.feature_names_[i])
         return s
->>>>>>> f29235dd
 
     def print_tree(self, X, y, feature_names=None):
         s = "------------\n" + "\n\t+\n".join(
