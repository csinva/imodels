--- conflicted
+++ resolved
@@ -125,15 +125,10 @@
 
 class ShrunkTreeClassifierCV(ShrunkTreeClassifier):
     def __init__(self, estimator_: BaseEstimator,
-<<<<<<< HEAD
-                 reg_param_list: List[float] = [0.1, 1, 10, 50, 100, 500], max_leaf_nodes: int = None,
+                 reg_param_list: List[float] = [0.1, 1, 10, 50, 100, 500],
                  cv: int = 3, scoring=None, *args, **kwargs):
         """Note: args, kwargs are not used but left so that imodels-experiments can still pass redundant args
         """
-=======
-                 reg_param_list: List[float] = [0.1, 1, 10, 50, 100, 500],
-                 cv: int = 3, scoring=None,*args,**kwargs):
->>>>>>> bd986ee8
         super().__init__(estimator_, reg_param=None)
         self.reg_param_list = np.array(reg_param_list)
         self.cv = cv
@@ -147,11 +142,7 @@
     def fit(self, X, y, *args, **kwargs):
         self.scores_ = []
         for reg_param in self.reg_param_list:
-<<<<<<< HEAD
-            est = ShrunkTreeClassifier(deepcopy(self.estimator_), reg_param, max_leaf_nodes=max_leaf_nodes)
-=======
             est = ShrunkTreeClassifier(deepcopy(self.estimator_), reg_param)
->>>>>>> bd986ee8
             cv_scores = cross_val_score(est, X, y, cv=self.cv, scoring=self.scoring)
             self.scores_.append(np.mean(cv_scores))
         self.reg_param = self.reg_param_list[np.argmax(self.scores_)]
